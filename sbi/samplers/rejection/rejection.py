--- conflicted
+++ resolved
@@ -262,24 +262,9 @@
     sampling_batch_size = min(num_samples, max_sampling_batch_size)
     while num_remaining > 0:
         # Sample and reject.
-<<<<<<< HEAD
         candidates = proposal.sample(
             (sampling_batch_size,), **proposal_sampling_kwargs  # type: ignore
         )  # type: ignore
-=======
-        # This if-case is annoying, but it will be gone when we move away from
-        # nflows and towards a flows-framework which takes a tuple as sample_size.
-        if isinstance(proposal, nn.Module):
-            candidates = proposal.sample(
-                sampling_batch_size,
-                **proposal_sampling_kwargs or {},  # type: ignore
-            ).reshape(sampling_batch_size, -1)
-        else:
-            candidates = proposal.sample(
-                torch.Size((sampling_batch_size,)),
-                **proposal_sampling_kwargs or {},  # type: ignore
-            )  # type: ignore
->>>>>>> 708b1bd2
 
         # SNPE-style rejection-sampling when the proposal is the neural net.
         are_accepted = accept_reject_fn(candidates)
